// Thirdweb Provider Adapter
// Wraps ThirdwebSwapAdapter to implement ISwapProvider interface
import { ISwapProvider, RouteParams, PreparedSwap, Transaction } from "../../domain/ports/swap.provider.port";
import { SwapRequest, SwapQuote, TransactionStatus } from "../../domain/entities/swap";
import { SwapError, SwapErrorCode } from "../../domain/entities/errors";
import { ThirdwebSwapAdapter } from "./thirdweb.swap.adapter";
import { isTokenSupported, resolveToken } from "../../config/tokens/registry";
import { sanitizePreparedTransactions } from "./transaction-filter";

/**
 * ThirdwebProviderAdapter
 *
 * Wraps the existing ThirdwebSwapAdapter to conform to the ISwapProvider interface.
 * This enables Thirdweb to work with the multi-provider routing system.
 *
 * Priority: Cross-chain swaps (Uniswap doesn't support cross-chain)
 */
export class ThirdwebProviderAdapter implements ISwapProvider {
  public readonly name = "thirdweb";

  private readonly thirdwebAdapter: ThirdwebSwapAdapter;

  constructor() {
    this.thirdwebAdapter = new ThirdwebSwapAdapter();
    console.log(`[ThirdwebProvider] Initialized`);
  }

  /**
   * Check if Thirdweb supports this route
   *
   * Thirdweb supports ALL routes (same-chain and cross-chain)
   * It's our fallback provider
   */
  async supportsRoute(params: RouteParams): Promise<boolean> {
    const fromSupported = isTokenSupported("thirdweb", params.fromChainId, params.fromToken);
    if (!fromSupported) {
      console.log(
        `[ThirdwebProvider] Token ${params.fromToken} not supported on chain ${params.fromChainId}`
      );
      return false;
    }

    const toSupported = isTokenSupported("thirdweb", params.toChainId, params.toToken);
    if (!toSupported) {
      console.log(
        `[ThirdwebProvider] Token ${params.toToken} not supported on chain ${params.toChainId}`
      );
      return false;
    }

    if (params.fromChainId === params.toChainId) {
      console.log("[ThirdwebProvider] Same-chain route supported via Thirdweb fallback");
    }

    return true;
  }

  /**
   * Get swap quote from Thirdweb Bridge
   */
  async getQuote(request: SwapRequest): Promise<SwapQuote> {
    console.log("[ThirdwebProvider] Getting quote:", request.toLogString());
    resolveToken("thirdweb", request.fromChainId, request.fromToken);
    resolveToken("thirdweb", request.toChainId, request.toToken);
    return this.thirdwebAdapter.getQuote(request);
  }

  /**
   * Prepare swap transactions
   */
  async prepareSwap(request: SwapRequest): Promise<PreparedSwap> {
    console.log("[ThirdwebProvider] Preparing swap:", request.toLogString());

    resolveToken("thirdweb", request.fromChainId, request.fromToken);
    resolveToken("thirdweb", request.toChainId, request.toToken);

    const prepared = await this.thirdwebAdapter.prepareSwap(request);

    // Convert ThirdwebSwapAdapter response to PreparedSwap format
    const transactions: Transaction[] = [];

    const pushTx = (tx: any) => {
      if (!tx) {
        return;
      }
      transactions.push({
        chainId: tx.chainId,
        to: tx.to,
        data: tx.data || "0x",
        value:
          typeof tx.value === "bigint"
            ? tx.value.toString()
            : tx.value ?? "0",
        gasLimit:
          typeof tx.gasLimit === "bigint"
            ? tx.gasLimit.toString()
            : tx.gasLimit,
        maxFeePerGas:
          typeof tx.maxFeePerGas === "bigint"
            ? tx.maxFeePerGas.toString()
            : tx.maxFeePerGas,
        maxPriorityFeePerGas:
          typeof tx.maxPriorityFeePerGas === "bigint"
            ? tx.maxPriorityFeePerGas.toString()
            : tx.maxPriorityFeePerGas,
        action: tx.action,
        description: tx.description,
      });
    };

    if (Array.isArray(prepared.transactions)) {
      for (const tx of prepared.transactions) {
        pushTx(tx);
      }
    }

    if (Array.isArray(prepared.steps)) {
      for (const step of prepared.steps) {
        if (Array.isArray(step?.transactions)) {
          for (const tx of step.transactions) {
            pushTx(tx);
          }
        }
      }
    }

    const { executable, discarded } = sanitizePreparedTransactions(
      transactions,
      request.fromChainId
    );

    if (discarded.length > 0) {
      console.log("[ThirdwebProvider] Skipping non-origin chain transactions", {
        originChainId: request.fromChainId,
        discardedChains: Array.from(new Set(discarded.map((tx) => tx.chainId))),
      });
    }

    if (executable.length === 0) {
      throw new SwapError(
        SwapErrorCode.PROVIDER_ERROR,
        "Thirdweb returned no executable transactions for the origin chain",
        {
          originChainId: request.fromChainId,
          returnedChains: Array.from(new Set(transactions.map((tx) => tx.chainId))),
        },
        502
      );
    }

    if (transactions.length === 0) {
      console.warn("[ThirdwebProvider] ⚠️ No transactions returned by thirdweb prepare", {
        steps: prepared.steps?.length ?? 0,
        hasTopLevelTransactions: Array.isArray(prepared.transactions),
      });
    }

    return {
      provider: this.name,
      transactions: executable,
      estimatedDuration: Math.floor(
        (prepared.estimatedExecutionTimeMs ?? 60_000) / 1000
      ),
      expiresAt: prepared.expiration
        ? new Date(
            typeof prepared.expiration === "string"
              ? Number(prepared.expiration)
              : prepared.expiration
          )
        : undefined,
<<<<<<< HEAD
      metadata: {
        bridgeQuoteId: prepared.bridgeQuoteId,
        raw: prepared,
        // CRITICAL: Skip MetaMask simulation to bypass 0x7939f424 errors
        // MetaMask simulation uses current block state, but quotes can be from previous blocks
        // This enables direct window.ethereum sending in the frontend
        skipSimulation: true,
      },
=======
        metadata: {
          bridgeQuoteId: prepared.bridgeQuoteId,
          raw: prepared,
          discardedTransactions: discarded,
        },
>>>>>>> 6f31c988
    };
  }

  /**
   * Monitor transaction status
   */
  async monitorTransaction(txHash: string, chainId: number): Promise<TransactionStatus> {
    console.log("[ThirdwebProvider] Monitoring transaction:", txHash);
    const statusString = await this.thirdwebAdapter.monitorTransaction(txHash, chainId);

    // Map string status to TransactionStatus enum
    switch (statusString.toLowerCase()) {
      case 'completed':
      case 'success':
        return TransactionStatus.COMPLETED;
      case 'failed':
      case 'error':
        return TransactionStatus.FAILED;
      case 'pending':
      default:
        return TransactionStatus.PENDING;
    }
  }
}<|MERGE_RESOLUTION|>--- conflicted
+++ resolved
@@ -168,22 +168,11 @@
               : prepared.expiration
           )
         : undefined,
-<<<<<<< HEAD
-      metadata: {
-        bridgeQuoteId: prepared.bridgeQuoteId,
-        raw: prepared,
-        // CRITICAL: Skip MetaMask simulation to bypass 0x7939f424 errors
-        // MetaMask simulation uses current block state, but quotes can be from previous blocks
-        // This enables direct window.ethereum sending in the frontend
-        skipSimulation: true,
-      },
-=======
         metadata: {
           bridgeQuoteId: prepared.bridgeQuoteId,
           raw: prepared,
           discardedTransactions: discarded,
         },
->>>>>>> 6f31c988
     };
   }
 
