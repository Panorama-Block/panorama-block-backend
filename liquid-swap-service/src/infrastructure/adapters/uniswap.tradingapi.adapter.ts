--- conflicted
+++ resolved
@@ -588,23 +588,11 @@
       if (approvalCheck?.approval) {
         console.log(`[${this.name}] 📝 Adding approval transaction from check_approval`);
         transactions.push(this.mapTransaction(approvalCheck.approval, 'Approve token'));
-<<<<<<< HEAD
-      } else if (quoteResponse.permitTransaction) {
-        // Only use permitTransaction if check_approval didn't return one
-        console.log(`[${this.name}] 📝 Adding Permit2 approval transaction from quote`);
-        transactions.push(this.mapTransaction(quoteResponse.permitTransaction, 'Approve Permit2'));
-      }
-
-      // Log if no approval was added
-      if (!approvalCheck?.approval && !quoteResponse.permitTransaction && !approvalCheck?.cancel) {
-        console.log(`[${this.name}] ℹ️ No approval transaction needed`);
-=======
       } else if (!this.isNativeToken(request.fromToken)) {
         // API says no approval needed for ERC-20 token
         // This means the wallet already has sufficient approval
         console.log(`[${this.name}] ✅ Wallet already has sufficient approval for ${request.fromToken}`);
         console.log(`[${this.name}] ℹ️ Skipping approval transaction - proceeding directly to swap`);
->>>>>>> 6f31c988
       }
 
       // Add swap transaction - use EXACT gas limit from Uniswap API
