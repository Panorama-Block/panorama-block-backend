version: '3.8'

services:
  mongodb:
    image: mongo:6.0
    container_name: panorama-mongodb
    ports:
      - "27018:27017"
    volumes:
      - mongodb_data:/data/db
    environment:
      MONGO_INITDB_ROOT_USERNAME: ${MONGO_INITDB_ROOT_USERNAME}
      MONGO_INITDB_ROOT_PASSWORD: ${MONGO_INITDB_ROOT_PASSWORD}
      MONGO_INITDB_DATABASE: ${MONGO_INITDB_ROOT_DATABASE}
    restart: always

  redis:
    image: redis:7-alpine
    container_name: panorama-redis
    command: ["redis-server", "--requirepass", "${REDIS_PASS}"]
    environment:
      REDIS_PASS: ${REDIS_PASS}
    ports:
      - "6380:6379"
    volumes:
      - redis_data:/data
    restart: always

  # --- ThirdWeb Engine para execução de transações ---
  engine_postgres:
    image: postgres:14
    container_name: panorama-engine-postgres
    environment:
      POSTGRES_PASSWORD: ${POSTGRES_PASSWORD:-postgres}
      POSTGRES_USER: ${POSTGRES_USER:-postgres}
      POSTGRES_DB: ${POSTGRES_DB:-postgres}
    ports:
      - "5433:5432"
    volumes:
      - engine_pgdata:/var/lib/postgresql/data
    healthcheck:
      test: ["CMD-SHELL", "pg_isready -U $$POSTGRES_USER"]
      interval: 10s
      timeout: 5s
      retries: 5
    restart: unless-stopped

  engine:
    image: thirdweb/engine:latest
    container_name: thirdweb-engine
    depends_on:
      engine_postgres:
        condition: service_healthy
      redis:
        condition: service_started
    environment:
      # 🔐 Essenciais
      THIRDWEB_API_SECRET_KEY: ${THIRDWEB_SECRET_KEY}
      ADMIN_WALLET_ADDRESS: ${ADMIN_WALLET_ADDRESS}
      ENCRYPTION_PASSWORD: ${ENCRYPTION_PASSWORD}
      # 💾 DB & Cache
      POSTGRES_CONNECTION_URL: postgres://${POSTGRES_USER:-postgres}:${POSTGRES_PASSWORD:-postgres}@engine_postgres:5432/${POSTGRES_DB:-postgres}?sslmode=disable
      REDIS_URL: redis://:${REDIS_PASS}@redis:6379
      # ⚙️ Opções
      LOG_LEVEL: ${LOG_LEVEL:-info}
      PORT: ${ENGINE_PORT:-3005}
    ports:
      - "${ENGINE_PORT:-3005}:3005"
    restart: unless-stopped

  auth_service:
    build:
      context: ./auth-service
      dockerfile: Dockerfile
    container_name: panorama-auth-service
    ports:
      - "${AUTH_PORT}:3001"
    environment:
      - PORT=3001
      - NODE_ENV=${NODE_ENV}
      - DEBUG=${DEBUG}
      - REDIS_HOST=${REDIS_HOST}
      - REDIS_PORT=${REDIS_PORT}
      - REDIS_PASS=${REDIS_PASS}
      - AUTH_DOMAIN=${AUTH_DOMAIN}
      - AUTH_PRIVATE_KEY=${AUTH_PRIVATE_KEY}
      - THIRDWEB_CLIENT_ID=${THIRDWEB_CLIENT_ID}
<<<<<<< HEAD
      # >>> SSL configuration
=======
>>>>>>> b2f3ef6d
      - FULLCHAIN=${FULLCHAIN}
      - PRIVKEY=${PRIVKEY}
      - FORCE_HTTPS=${FORCE_HTTPS}
    env_file:
      - .env
    volumes:
      - /etc/letsencrypt:/etc/letsencrypt:ro
    depends_on:
      redis:
        condition: service_started
    restart: always

  wallet_tracker_service:
    build:
      context: ./wallet-tracker-service
      dockerfile: Dockerfile
    container_name: panorama-wallet-tracker
    ports:
      - "${WALLET_TRACKER_PORT}:3000"
    environment:
      - PORT=3000
      - MONGO_URI=${MONGO_URI}
      - MONGO_DB_NAME=${MONGO_DB_NAME}
      - REDIS_HOST=${REDIS_HOST}
      - REDIS_PORT=${REDIS_PORT}
      - REDIS_PASS=${REDIS_PASS}
      - X_RANGO_ID=${X_RANGO_ID}
      - AUTH_SERVICE_URL=https://auth_service:3001
      - DEBUG=${DEBUG}
    env_file:
      - .env
    depends_on:
      mongodb:
        condition: service_started
      redis:
        condition: service_started
      auth_service:
        condition: service_started
    restart: always

  liquid_swap_service:
    build:
      context: ./liquid-swap-service
      dockerfile: Dockerfile
    container_name: panorama-liquid-swap
    ports:
      - "${LIQUID_SWAP_PORT}:3002"
    environment:
      - PORT=3002
      - NODE_ENV=${NODE_ENV}
      - DEBUG=${DEBUG}
      - AUTH_SERVICE_URL=https://auth_service:3001
      - THIRDWEB_CLIENT_ID=${THIRDWEB_CLIENT_ID}
      - PRIVATE_KEY=${PRIVATE_KEY}
      - SWAP_SENDER_ADDRESS=${SWAP_SENDER_ADDRESS}
      - SWAP_RECEIVER_ADDRESS=${SWAP_RECEIVER_ADDRESS}
      - X_RANGO_ID=${X_RANGO_ID}
      - RPC_URL=${RPC_URL}
      - ETHEREUM_RPC_URL=${ETHEREUM_RPC_URL}
      - POLYGON_RPC_URL=${POLYGON_RPC_URL}
      - BSC_RPC_URL=${BSC_RPC_URL}
      - BASE_RPC_URL=${BASE_RPC_URL}
      - OPTIMISM_RPC_URL=${OPTIMISM_RPC_URL}
      - ARBITRUM_RPC_URL=${ARBITRUM_RPC_URL}
      # >>> Engine configuration
      - ENGINE_URL=http://engine:3005
      - ENGINE_ENABLED=${ENGINE_ENABLED:-true}
      - ENGINE_ACCESS_TOKEN=${ENGINE_ACCESS_TOKEN}
      - THIRDWEB_SECRET_KEY=${THIRDWEB_SECRET_KEY}
      - ADMIN_WALLET_ADDRESS=${ADMIN_WALLET_ADDRESS}
      - ENCRYPTION_PASSWORD=${ENCRYPTION_PASSWORD}
      # >>> SSL configuration
      - FULLCHAIN=${FULLCHAIN}
      - PRIVKEY=${PRIVKEY}
      - FORCE_HTTPS=${FORCE_HTTPS}
    env_file:
      - .env
    volumes:
      - /etc/letsencrypt:/etc/letsencrypt:ro
    depends_on:
      auth_service:
        condition: service_started
      engine:
        condition: service_started
    restart: always

volumes:
  mongodb_data:
  redis_data:
  engine_pgdata:
<|MERGE_RESOLUTION|>--- conflicted
+++ resolved
@@ -85,10 +85,6 @@
       - AUTH_DOMAIN=${AUTH_DOMAIN}
       - AUTH_PRIVATE_KEY=${AUTH_PRIVATE_KEY}
       - THIRDWEB_CLIENT_ID=${THIRDWEB_CLIENT_ID}
-<<<<<<< HEAD
-      # >>> SSL configuration
-=======
->>>>>>> b2f3ef6d
       - FULLCHAIN=${FULLCHAIN}
       - PRIVKEY=${PRIVKEY}
       - FORCE_HTTPS=${FORCE_HTTPS}
