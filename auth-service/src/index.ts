--- conflicted
+++ resolved
@@ -139,11 +139,8 @@
 const sslOptions = getSSLOptions();
 
 if (sslOptions) {
-<<<<<<< HEAD
   const server = https.createServer(sslOptions, app).listen(Number(PORT), '0.0.0.0', () => {
-=======
-  const server = https.createServer(sslOptions, app).listen(PORT, () => {
->>>>>>> b2f3ef6d
+
     console.log(`\n🎉 [Auth Service] HTTPS Server running successfully!`);
     console.log(`📊 Port: ${PORT}`);
     console.log(`🔒 Protocol: HTTPS`);
@@ -164,11 +161,8 @@
     });
   });
 } else {
-<<<<<<< HEAD
+
   const server = app.listen(Number(PORT), '0.0.0.0', () => {
-=======
-  const server = app.listen(PORT, () => {
->>>>>>> b2f3ef6d
     console.log(`\n🎉 [Auth Service] HTTP Server running successfully!`);
     console.log(`📊 Port: ${PORT}`);
     console.log(`🔓 Protocol: HTTP`);
